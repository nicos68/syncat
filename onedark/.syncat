--- conflicted
+++ resolved
@@ -9,8 +9,7 @@
 
 margin {
   color: 15;
-<<<<<<< HEAD
-  content: " | ";
+  content: " │ ";
 }
 
 vcs_addition {
@@ -33,7 +32,4 @@
 
 vcs_deletion_below {
   content: "_";
-=======
-  content: " │ ";
->>>>>>> 3c0638fa
 }